---
# this document is for build-package
name: build-package

ecbuild: ~

eccodes:
  deps:
    - libaec
    - ecbuild

eccodes-python:
  deps:
    - eccodes

cfgrib:
  deps:
    - eccodes-python

pgen:
  deps:
    - mir
    - metkit

mir:
  deps:
    - atlas
    - eccodes

atlas:
  deps:
    - eckit
    - fckit

metkit:
  deps:
    - eccodes
    - eckit

eckit:
  deps:
    - ecbuild

libaec:
  deps:
    - ecbuild

odc:
  deps:
    - eckit

pyodc:
  deps:
    - odc

fdb:
  deps:
    - metkit

pyfdb:
  deps:
    - fdb

fckit:
  deps:
    - eckit

plume:
  deps:
    - atlas
    - fckit

<<<<<<< HEAD
pdbufr:
  deps:
    - eccodes-python
=======
ecflow:
  deps:
    - ecbuild
>>>>>>> 17151e41

---
# this is for build-package-hpc
name: build-package-hpc

ecbuild: ~

skinnywms: ~

pgen:
  deps:
    - mir
    - metkit

mir:
  deps:
    - atlas
    - eccodes

atlas:
  modules:
    - fftw
  deps:
    - eckit
    - fckit

metkit:
  deps:
    - eccodes
    - eckit

eckit:
  deps:
    - ecbuild

eccodes:
  modules:
    - aec

eccodes-python:
  deps:
    - eccodes

cfgrib:
  deps:
    - eccodes-python

odc:
  deps:
    - eckit

pyodc:
  deps:
    - odc

fdb:
  deps:
    - metkit

pyfdb:
  deps:
    - fdb

fckit:
  deps:
    - eckit

plume:
  deps:
    - atlas
    - fckit

<<<<<<< HEAD
pdbufr:
  deps:
    - eccodes-python
=======
ecflow:
  deps:
    - ecbuild
>>>>>>> 17151e41
<|MERGE_RESOLUTION|>--- conflicted
+++ resolved
@@ -70,15 +70,13 @@
     - atlas
     - fckit
 
-<<<<<<< HEAD
 pdbufr:
   deps:
     - eccodes-python
-=======
+
 ecflow:
   deps:
     - ecbuild
->>>>>>> 17151e41
 
 ---
 # this is for build-package-hpc
@@ -151,12 +149,10 @@
     - atlas
     - fckit
 
-<<<<<<< HEAD
 pdbufr:
   deps:
     - eccodes-python
-=======
+
 ecflow:
   deps:
     - ecbuild
->>>>>>> 17151e41
