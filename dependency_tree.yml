--- conflicted
+++ resolved
@@ -60,25 +60,6 @@
   deps:
     - eccodes-python
 
-<<<<<<< HEAD
-earthkit-data:
-  deps:
-    - cfgrib
-    - pdbufr
-    - pyodc
-
----
-# this is for build-package-hpc
-name: build-package-hpc
-
-ecbuild: ~
-
-skinnywms: ~
-
-thermofeel: ~
-
-=======
->>>>>>> 19e794d7
 pgen:
   deps:
     - mir
@@ -94,6 +75,11 @@
 pyodc:
   deps:
     - odc
+earthkit-data:
+  deps:
+    - cfgrib
+    - pdbufr
+    - pyodc
 
 ---
 # this is for build-package-hpc
@@ -171,18 +157,14 @@
 
 pyodc:
   deps:
-<<<<<<< HEAD
-    - eccodes-python
+    - odc
+
+skinnywms: ~
+
+thermofeel: ~
 
 earthkit-data:
   deps:
     - cfgrib
     - pdbufr
-    - pyodc
-=======
-    - odc
-
-skinnywms: ~
-
-thermofeel: ~
->>>>>>> 19e794d7
+    - pyodc