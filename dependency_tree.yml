--- conflicted
+++ resolved
@@ -190,13 +190,6 @@
   downstream-ci:
     config_path: ""
 
-<<<<<<< HEAD
-cascade:
-  type: python
-  master_branch: main
-  downstream-ci: 
-    config_path: ""
-=======
 troika:
   type: python
   downstream-ci:
@@ -204,4 +197,9 @@
     test_cmd: |
       pytest --cov=./ --cov-report=xml --basetemp=$RUNNER_TEMP/pytest_tmp
       python -m coverage report
->>>>>>> ca1cec2c
+
+cascade:
+  type: python
+  master_branch: main
+  downstream-ci: 
+    config_path: ""