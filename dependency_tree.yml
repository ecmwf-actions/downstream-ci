atlas:
  type: cmake
  downstream-ci-hpc:
    modules:
      - fftw
      - qhull
  deps:
    - eckit
    - fckit

atlas-orca:
  type: cmake
  master_branch: master
  develop_branch: develop
  deps:
    - atlas

cfgrib:
  type: python
  master_branch: master
  develop_branch: master
  requirements_path: ci/requirements-tests.in
  deps:
    - eccodes-python

earthkit:
  type: python
  master_branch: main
  requirements_path: tests/downstream-ci-requirements.txt
  downstream-ci:
    test_cmd: |
      _EKD_DIR=$(pwd) && cd .. && python -m pytest ${_EKD_DIR} -vv --cov=. --cov-report=html && cd -
  deps:
    - earthkit-data
    - earthkit-geo
    - earthkit-meteo
    - earthkit-regrid

earthkit-data:
  type: python
  master_branch: main
  toml_opt_dep_sections: all,test,ci
  deps:
    - cfgrib
    - multiurl
    - pdbufr
    - pyodc
  downstream-ci:
    test_cmd: |
      python -m pytest -vv -m 'not notebook and not no_cache_init' --cov=. --cov-report=xml
      python -m pytest -v -m 'notebook'
      python -m pytest --forked -vv -m 'no_cache_init'
      python -m coverage report

earthkit-geo:
  type: python
  master_branch: main
  requirements_path: tests/downstream-ci-requirements.txt
  downstream-ci:
    config_path: ""

earthkit-meteo:
  type: python
  master_branch: main
  requirements_path: tests/downstream-ci-requirements.txt
  downstream-ci:
    config_path: ""

earthkit-regrid:
  type: python
  master_branch: main
  requirements_path: tests/downstream-ci-requirements.txt
  downstream-ci:
    config_path: ""

earthkit-time:
  type: python
  master_branch: main
  downstream-ci:
    config_path: ""
    test_cmd: |
      python -m pytest --cov=./ --cov-report=xml
      python -m coverage report

anemoi-datasets:
  type: python
  master_branch: main
  toml_opt_dep_sections: all,tests
  deps:
    - anemoi-utils
    - anemoi-transform
  downstream-ci:
    env:
      RUNNER_TYPE: "self-hosted"
    test_cmd: |
      python -m pytest -vv -m 'not notebook and not no_cache_init' --cov=. --cov-report=xml
      python -m coverage report

anemoi-utils:
  type: python
  master_branch: main
  toml_opt_dep_sections: all,tests
  downstream-ci:
    config_path: ""
    test_cmd: |
      python -m pytest -vv -m 'not notebook and not no_cache_init' --cov=. --cov-report=xml
      python -m coverage report

anemoi-transform:
  type: python
  master_branch: main
  toml_opt_dep_sections: all,tests
  downstream-ci:
    config_path: ""
    test_cmd: |
      python -m pytest -vv -m 'not notebook and not no_cache_init' --cov=. --cov-report=xml
      python -m coverage report

anemoi-graphs:
  type: python
  master_branch: main
  toml_opt_dep_sections: all,tests
  deps:
    - anemoi-datasets
    - anemoi-utils
  downstream-ci:
    test_cmd: |
      python -m pytest -vv -m 'not notebook and not no_cache_init' --cov=. --cov-report=xml
      python -m coverage report

anemoi-models:
  type: python
  master_branch: main
  toml_opt_dep_sections: all,tests
  deps:
    - anemoi-utils
  downstream-ci:
    test_cmd: |
      python -m pytest -vv -m 'not notebook and not no_cache_init' --cov=. --cov-report=xml
      python -m coverage report

anemoi-training:
  type: python
  master_branch: main
  toml_opt_dep_sections: all,tests
  deps:
    - anemoi-utils
    - anemoi-models
    - anemoi-datasets
    - anemoi-graphs
    - anemoi-transform
  downstream-ci:
    test_cmd: |
      python -m pytest -vv -m 'not notebook and not no_cache_init' --cov=. --cov-report=xml
      python -m coverage report

anemoi-inference:
  type: python
  master_branch: main
  toml_opt_dep_sections: all,tests
  deps:
    - anemoi-utils
    - anemoi-transform
  downstream-ci:
    test_cmd: |
      python -m pytest -vv -m 'not notebook and not no_cache_init' --cov=. --cov-report=xml
      python -m coverage report

cascade:
  type: python
  master_branch: main
  downstream-ci:
    config_path: ""

conflator:
  type: python
  master_branch: main
  downstream-ci:
    config_path: ""

ecbuild:
  type: cmake

eccodes:
  type: cmake
  downstream-ci-hpc:
    modules:
      - aec
    deps:
      - ecbuild
  downstream-ci:
    deps:
      - libaec
      - ecbuild

eccodes-python:
  type: python
  env:
    ECCODES_PYTHON_TRACE_LIB_SEARCH: 1
  deps:
    - eccodes

ecflow:
  type: cmake
  master_branch: main
  deps:
    - ecbuild
  optional_matrix:
    - clang@macos-13-arm
    - clang@macos-13-x86
    - gnu@debian-12
  downstream-ci-hpc:
    skip:
      - nvidia-22.11
      - intel-2021.4.0

ecflow-light:
  type: cmake
  master_branch: main
  deps:
    - eckit

eckit:
  type: cmake
  deps:
    - ecbuild

ecmwf-toolbox:
  type: cmake
  private: true

fckit:
  type: cmake
  deps:
    - eckit

fdb:
  type: cmake
  deps:
    - metkit

findlibs:
  type: python
  master_branch: master
  requirements_path: tests/downstream-ci-requirements.txt
  downstream-ci:
    config_path: ""

gribjump:
  type: cmake
  deps:
    - fdb
  downstream-ci-hpc:
    modules:
      - aec

pygribjump:
  type: python
  repo: ecmwf/gribjump
  toml_opt_dep_sections: dev
  deps:
    - gribjump
  downstream-ci:
    config_path: ".github/ci-config-pygribjump.yml"
  downstream-ci-hpc:
    config_path: ".github/ci-hpc-config-pygribjump.yml"

infero:
  type: cmake
  master_branch: master
  develop_branch: develop
  deps:
    - eckit
    - fckit

kronos:
  type: cmake
  deps:
    - ecbuild

libaec:
  type: cmake
  input: false
  deps:
    - ecbuild

mars-server-bundle:
  type: cmake
  private: true

metkit:
  type: cmake
  deps:
    - eccodes
    - eckit

mir:
  type: cmake
  deps:
    - eckit
    - atlas
    - eccodes

multio:
  type: cmake
  master_branch: master
  develop_branch: develop
  env:
    CTEST_PARALLEL_LEVEL: 1
  deps:
    - atlas
    - atlas-orca
    - eccodes
    - eckit
    - fckit
    - fdb
    - metkit
    - mir

multio-python:
  type: python
  master_branch: main
  develop_branch: develop
  deps:
    - multio

multiurl:
  type: python
  master_branch: main
  develop_branch: main
  downstream-ci:
    config_path: ""

odc:
  type: cmake
  deps:
    - eckit

pdbufr:
  type: python
  master_branch: master
  requirements_path: tests/downstream-ci-requirements.txt
  downstream-ci:
    test_cmd: |
      python -m pytest --cov=./ --cov-report=xml -k 'not test_notebooks'
      python -m pytest -v -k 'test_notebooks'
  deps:
    - eccodes-python

pgen:
  type: cmake
  private: true
  deps:
    - mir
    - metkit
  downstream-ci-hpc:
    skip:
      - nvidia-22.11

pgen-bundle:
  type: cmake
  private: true

plume:
  type: cmake
  deps:
    - eckit
    - atlas
    - fckit

pyfdb:
  type: python
  deps:
    - fdb
  downstream-ci:
    env:
      FDB5_CONFIG: >
        {"type":"local","engine":"toc","schema":"${{ github.workspace }}/tests/default_fdb_schema","spaces":[{"handler":"Default","roots":[{"path":"${{ github.workspace }}/data/fdb"}]}]}
    mkdir:
      - data/fdb
pyodc:
  type: python
  deps:
    - odc

skinnywms:
  type: python
  downstream-ci:
    config_path: ""

thermofeel:
  type: python
  downstream-ci:
    config_path: ""

<<<<<<< HEAD
conflator:
  type: python
  downstream-ci:
=======
troika:
  type: python
  downstream-ci:
    config_path: ""
    test_cmd: |
      pytest --cov=./ --cov-report=xml --basetemp=$RUNNER_TEMP/pytest_tmp
      python -m coverage report

covjsonkit:
  type: python
  master_branch: main
  downstream-ci:
>>>>>>> 63baef3d
    config_path: ""<|MERGE_RESOLUTION|>--- conflicted
+++ resolved
@@ -393,11 +393,11 @@
   downstream-ci:
     config_path: ""
 
-<<<<<<< HEAD
 conflator:
   type: python
   downstream-ci:
-=======
+    config_path: ""
+
 troika:
   type: python
   downstream-ci:
@@ -410,5 +410,4 @@
   type: python
   master_branch: main
   downstream-ci:
->>>>>>> 63baef3d
     config_path: ""