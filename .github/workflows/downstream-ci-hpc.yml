name: downstream-ci-hpc
'on':
  workflow_call:
    inputs:
      atlas:
        required: false
        type: string
      cfgrib:
        required: false
        type: string
      earthkit:
        required: false
        type: string
      earthkit-data:
        required: false
        type: string
      earthkit-geo:
        required: false
        type: string
      earthkit-meteo:
        required: false
        type: string
      earthkit-regrid:
        required: false
        type: string
      eccodes:
        required: false
        type: string
      eccodes-python:
        required: false
        type: string
      ecflow:
        required: false
        type: string
      ecflow-light:
        required: false
        type: string
      eckit:
        required: false
        type: string
      fckit:
        required: false
        type: string
      fdb:
        required: false
        type: string
      metkit:
        required: false
        type: string
      mir:
        required: false
        type: string
      multiurl:
        required: false
        type: string
      odc:
        required: false
        type: string
      pdbufr:
        required: false
        type: string
      plume:
        required: false
        type: string
      pyfdb:
        required: false
        type: string
      pyodc:
        required: false
        type: string
      skinnywms:
        required: false
        type: string
      thermofeel:
        required: false
        type: string
<<<<<<< HEAD
      cascade:
=======
      troika:
>>>>>>> ca1cec2c
        required: false
        type: string
      skip_matrix_jobs:
        description: List of matrix jobs to be skipped.
        required: false
        type: string
jobs:
  setup:
    name: setup
    runs-on: ubuntu-latest
    outputs:
      atlas: ${{ steps.setup.outputs.atlas }}
      cfgrib: ${{ steps.setup.outputs.cfgrib }}
      earthkit: ${{ steps.setup.outputs.earthkit }}
      earthkit-data: ${{ steps.setup.outputs.earthkit-data }}
      earthkit-geo: ${{ steps.setup.outputs.earthkit-geo }}
      earthkit-meteo: ${{ steps.setup.outputs.earthkit-meteo }}
      earthkit-regrid: ${{ steps.setup.outputs.earthkit-regrid }}
      eccodes: ${{ steps.setup.outputs.eccodes }}
      eccodes-python: ${{ steps.setup.outputs.eccodes-python }}
      ecflow: ${{ steps.setup.outputs.ecflow }}
      ecflow-light: ${{ steps.setup.outputs.ecflow-light }}
      eckit: ${{ steps.setup.outputs.eckit }}
      fckit: ${{ steps.setup.outputs.fckit }}
      fdb: ${{ steps.setup.outputs.fdb }}
      metkit: ${{ steps.setup.outputs.metkit }}
      mir: ${{ steps.setup.outputs.mir }}
      multiurl: ${{ steps.setup.outputs.multiurl }}
      odc: ${{ steps.setup.outputs.odc }}
      pdbufr: ${{ steps.setup.outputs.pdbufr }}
      plume: ${{ steps.setup.outputs.plume }}
      pyfdb: ${{ steps.setup.outputs.pyfdb }}
      pyodc: ${{ steps.setup.outputs.pyodc }}
      skinnywms: ${{ steps.setup.outputs.skinnywms }}
      thermofeel: ${{ steps.setup.outputs.thermofeel }}
<<<<<<< HEAD
      cascade: ${{ steps.setup.outputs.cascade }}
=======
      troika: ${{ steps.setup.outputs.troika }}
>>>>>>> ca1cec2c
      dep_tree: ${{ steps.setup.outputs.build_package_hpc_dep_tree }}
    steps:
    - name: checkout reusable wfs repo
      uses: actions/checkout@v4
      with:
        repository: ecmwf-actions/downstream-ci
        ref: main
    - name: Run setup script
      id: setup
      env:
        TOKEN: ${{ secrets.GH_REPO_READ_TOKEN }}
        CONFIG: |
          ecmwf/atlas:
            path: .github/ci-hpc-config.yml
            python: false
            master_branch: master
            develop_branch: develop
            input: ${{ inputs.atlas }}
            optional_matrix: null
          ecmwf/cfgrib:
            path: .github/ci-hpc-config.yml
            python: true
            master_branch: master
            develop_branch: master
            input: ${{ inputs.cfgrib }}
            optional_matrix: null
          ecmwf/earthkit:
            path: .github/ci-hpc-config.yml
            python: true
            master_branch: main
            develop_branch: develop
            input: ${{ inputs.earthkit }}
            optional_matrix: null
          ecmwf/earthkit-data:
            path: .github/ci-hpc-config.yml
            python: true
            master_branch: main
            develop_branch: develop
            input: ${{ inputs.earthkit-data }}
            optional_matrix: null
          ecmwf/earthkit-geo:
            path: .github/ci-hpc-config.yml
            python: true
            master_branch: main
            develop_branch: develop
            input: ${{ inputs.earthkit-geo }}
            optional_matrix: null
          ecmwf/earthkit-meteo:
            path: .github/ci-hpc-config.yml
            python: true
            master_branch: main
            develop_branch: develop
            input: ${{ inputs.earthkit-meteo }}
            optional_matrix: null
          ecmwf/earthkit-regrid:
            path: .github/ci-hpc-config.yml
            python: true
            master_branch: main
            develop_branch: develop
            input: ${{ inputs.earthkit-regrid }}
            optional_matrix: null
          ecmwf/eccodes:
            path: .github/ci-hpc-config.yml
            python: false
            master_branch: master
            develop_branch: develop
            input: ${{ inputs.eccodes }}
            optional_matrix: null
          ecmwf/eccodes-python:
            path: .github/ci-hpc-config.yml
            python: true
            master_branch: master
            develop_branch: develop
            input: ${{ inputs.eccodes-python }}
            optional_matrix: null
          ecmwf/ecflow:
            path: .github/ci-hpc-config.yml
            python: false
            master_branch: master
            develop_branch: develop
            input: ${{ inputs.ecflow }}
            optional_matrix: null
          ecmwf/ecflow-light:
            path: .github/ci-hpc-config.yml
            python: false
            master_branch: master
            develop_branch: develop
            input: ${{ inputs.ecflow-light }}
            optional_matrix: null
          ecmwf/eckit:
            path: .github/ci-hpc-config.yml
            python: false
            master_branch: master
            develop_branch: develop
            input: ${{ inputs.eckit }}
            optional_matrix: null
          ecmwf/fckit:
            path: .github/ci-hpc-config.yml
            python: false
            master_branch: master
            develop_branch: develop
            input: ${{ inputs.fckit }}
            optional_matrix: null
          ecmwf/fdb:
            path: .github/ci-hpc-config.yml
            python: false
            master_branch: master
            develop_branch: develop
            input: ${{ inputs.fdb }}
            optional_matrix: null
          ecmwf/metkit:
            path: .github/ci-hpc-config.yml
            python: false
            master_branch: master
            develop_branch: develop
            input: ${{ inputs.metkit }}
            optional_matrix: null
          ecmwf/mir:
            path: .github/ci-hpc-config.yml
            python: false
            master_branch: master
            develop_branch: develop
            input: ${{ inputs.mir }}
            optional_matrix: null
          ecmwf/multiurl:
            path: .github/ci-hpc-config.yml
            python: true
            master_branch: main
            develop_branch: main
            input: ${{ inputs.multiurl }}
            optional_matrix: null
          ecmwf/odc:
            path: .github/ci-hpc-config.yml
            python: false
            master_branch: master
            develop_branch: develop
            input: ${{ inputs.odc }}
            optional_matrix: null
          ecmwf/pdbufr:
            path: .github/ci-hpc-config.yml
            python: true
            master_branch: master
            develop_branch: master
            input: ${{ inputs.pdbufr }}
            optional_matrix: null
          ecmwf/plume:
            path: .github/ci-hpc-config.yml
            python: false
            master_branch: master
            develop_branch: develop
            input: ${{ inputs.plume }}
            optional_matrix: null
          ecmwf/pyfdb:
            path: .github/ci-hpc-config.yml
            python: true
            master_branch: master
            develop_branch: develop
            input: ${{ inputs.pyfdb }}
            optional_matrix: null
          ecmwf/pyodc:
            path: .github/ci-hpc-config.yml
            python: true
            master_branch: master
            develop_branch: develop
            input: ${{ inputs.pyodc }}
            optional_matrix: null
          ecmwf/skinnywms:
            path: .github/ci-hpc-config.yml
            python: true
            master_branch: master
            develop_branch: develop
            input: ${{ inputs.skinnywms }}
            optional_matrix: null
          ecmwf/thermofeel:
            path: .github/ci-hpc-config.yml
            python: true
            master_branch: master
            develop_branch: develop
            input: ${{ inputs.thermofeel }}
            optional_matrix: null
<<<<<<< HEAD
          ecmwf/cascade:
            path: .github/ci-hpc-config.yml
            python: true
            master_branch: main
            develop_branch: develop
            input: ${{ inputs.cascade }}
=======
          ecmwf/troika:
            path: .github/ci-hpc-config.yml
            python: true
            master_branch: master
            develop_branch: develop
            input: ${{ inputs.troika }}
>>>>>>> ca1cec2c
            optional_matrix: null
        SKIP_MATRIX_JOBS: ${{ inputs.skip_matrix_jobs }}
        PYTHON_VERSIONS: |+
          - '3.10'

        PYTHON_JOBS: |+
          - gnu-8.5.0

        MATRIX: |
          include:
          - compiler: gnu-12.2.0
            compiler_cc: gcc
            compiler_cxx: g++
            compiler_fc: gfortran
            compiler_modules: gcc/12.2.0
            name: gnu-12.2.0
            site: atos
          - compiler: gnu-8.5.0
            compiler_cc: gcc
            compiler_cxx: g++
            compiler_fc: gfortran
            compiler_modules: gcc/8.5.0
            name: gnu-8.5.0
            site: atos
          - compiler: nvidia-22.11
            compiler_cc: nvc
            compiler_cxx: nvc++
            compiler_fc: nvfortran
            compiler_modules: prgenv/nvidia,nvidia/22.11
            name: nvidia-22.11
            site: atos
          - compiler: intel-2021.4.0
            compiler_cc: icc
            compiler_cxx: icpc
            compiler_fc: ifort
            compiler_modules: prgenv/intel,intel/2021.4.0
            name: intel-2021.4.0
            site: atos
          name:
          - gnu-12.2.0
          - gnu-8.5.0
          - nvidia-22.11
          - intel-2021.4.0
        OPTIONAL_MATRIX: |
          include:
          - compiler: gnu-12.2.0
            compiler_cc: gcc
            compiler_cxx: g++
            compiler_fc: gfortran
            compiler_modules: LUMI/23.09,cpeGNU/23.09
            name: lumi-gnu-12.2.0
            site: lumi
          name:
          - lumi
      run: python setup_downstream_ci.py
  atlas:
    name: atlas
    needs:
    - fckit
    - eckit
    - setup
    if: ${{ (always() && !cancelled()) && contains(join(needs.*.result, ','), 'success') && needs.setup.outputs.atlas && (inputs.fckit || inputs.eckit || inputs.atlas) }}
    strategy:
      fail-fast: false
      matrix: ${{ fromJson(needs.setup.outputs.atlas) }}
    env:
      DEP_TREE: ${{ needs.setup.outputs.dep_tree }}
    runs-on:
    - self-hosted
    - linux
    - hpc
    steps:
    - uses: ecmwf-actions/reusable-workflows/ci-hpc@v2
      with:
        github_user: ${{ secrets.BUILD_PACKAGE_HPC_GITHUB_USER }}
        github_token: ${{ secrets.GH_REPO_READ_TOKEN }}
        troika_user: ${{ secrets.HPC_CI_SSH_USER }}
        repository: ${{ matrix.owner_repo_ref }}
        build_config: ${{ matrix.config_path }}
        dependencies: |-
          ${{ inputs.fckit }}
          ${{ inputs.eckit }}
        python_dependencies: ''
  cfgrib:
    name: cfgrib
    needs:
    - eccodes-python
    - eccodes
    - setup
    if: ${{ (always() && !cancelled()) && contains(join(needs.*.result, ','), 'success') && needs.setup.outputs.cfgrib && (inputs.eccodes-python || inputs.eccodes || inputs.cfgrib) }}
    strategy:
      fail-fast: false
      matrix: ${{ fromJson(needs.setup.outputs.cfgrib) }}
    env:
      DEP_TREE: ${{ needs.setup.outputs.dep_tree }}
    runs-on:
    - self-hosted
    - linux
    - hpc
    steps:
    - uses: ecmwf-actions/reusable-workflows/ci-hpc@v2
      with:
        github_user: ${{ secrets.BUILD_PACKAGE_HPC_GITHUB_USER }}
        github_token: ${{ secrets.GH_REPO_READ_TOKEN }}
        troika_user: ${{ secrets.HPC_CI_SSH_USER }}
        repository: ${{ matrix.owner_repo_ref }}
        build_config: ${{ matrix.config_path }}
        dependencies: ${{ inputs.eccodes }}
        python_dependencies: ${{ inputs.eccodes-python }}
        python_requirements: ci/requirements-tests.in
  earthkit:
    name: earthkit
    needs:
    - earthkit-data
    - cfgrib
    - multiurl
    - pdbufr
    - eccodes-python
    - eccodes
    - pyodc
    - odc
    - eckit
    - earthkit-geo
    - earthkit-meteo
    - earthkit-regrid
    - setup
    if: ${{ (always() && !cancelled()) && contains(join(needs.*.result, ','), 'success') && needs.setup.outputs.earthkit && (inputs.earthkit-data || inputs.cfgrib || inputs.multiurl || inputs.pdbufr || inputs.eccodes-python || inputs.eccodes || inputs.pyodc || inputs.odc || inputs.eckit || inputs.earthkit-geo || inputs.earthkit-meteo || inputs.earthkit-regrid || inputs.earthkit) }}
    strategy:
      fail-fast: false
      matrix: ${{ fromJson(needs.setup.outputs.earthkit) }}
    env:
      DEP_TREE: ${{ needs.setup.outputs.dep_tree }}
    runs-on:
    - self-hosted
    - linux
    - hpc
    steps:
    - uses: ecmwf-actions/reusable-workflows/ci-hpc@v2
      with:
        github_user: ${{ secrets.BUILD_PACKAGE_HPC_GITHUB_USER }}
        github_token: ${{ secrets.GH_REPO_READ_TOKEN }}
        troika_user: ${{ secrets.HPC_CI_SSH_USER }}
        repository: ${{ matrix.owner_repo_ref }}
        build_config: ${{ matrix.config_path }}
        dependencies: |-
          ${{ inputs.eccodes }}
          ${{ inputs.odc }}
          ${{ inputs.eckit }}
        python_dependencies: |-
          ${{ inputs.earthkit-data }}
          ${{ inputs.cfgrib }}
          ${{ inputs.multiurl }}
          ${{ inputs.pdbufr }}
          ${{ inputs.eccodes-python }}
          ${{ inputs.pyodc }}
          ${{ inputs.earthkit-geo }}
          ${{ inputs.earthkit-meteo }}
          ${{ inputs.earthkit-regrid }}
        python_requirements: tests/downstream-ci-requirements.txt
  earthkit-data:
    name: earthkit-data
    needs:
    - cfgrib
    - multiurl
    - pdbufr
    - eccodes-python
    - eccodes
    - pyodc
    - odc
    - eckit
    - setup
    if: ${{ (always() && !cancelled()) && contains(join(needs.*.result, ','), 'success') && needs.setup.outputs.earthkit-data && (inputs.cfgrib || inputs.multiurl || inputs.pdbufr || inputs.eccodes-python || inputs.eccodes || inputs.pyodc || inputs.odc || inputs.eckit || inputs.earthkit-data) }}
    strategy:
      fail-fast: false
      matrix: ${{ fromJson(needs.setup.outputs.earthkit-data) }}
    env:
      DEP_TREE: ${{ needs.setup.outputs.dep_tree }}
    runs-on:
    - self-hosted
    - linux
    - hpc
    steps:
    - uses: ecmwf-actions/reusable-workflows/ci-hpc@v2
      with:
        github_user: ${{ secrets.BUILD_PACKAGE_HPC_GITHUB_USER }}
        github_token: ${{ secrets.GH_REPO_READ_TOKEN }}
        troika_user: ${{ secrets.HPC_CI_SSH_USER }}
        repository: ${{ matrix.owner_repo_ref }}
        build_config: ${{ matrix.config_path }}
        dependencies: |-
          ${{ inputs.eccodes }}
          ${{ inputs.odc }}
          ${{ inputs.eckit }}
        python_dependencies: |-
          ${{ inputs.cfgrib }}
          ${{ inputs.multiurl }}
          ${{ inputs.pdbufr }}
          ${{ inputs.eccodes-python }}
          ${{ inputs.pyodc }}
        python_requirements: tests/downstream-ci-requirements.txt
  earthkit-geo:
    name: earthkit-geo
    needs:
    - setup
    if: ${{ (always() && !cancelled()) && contains(join(needs.*.result, ','), 'success') && needs.setup.outputs.earthkit-geo && (inputs.earthkit-geo) }}
    strategy:
      fail-fast: false
      matrix: ${{ fromJson(needs.setup.outputs.earthkit-geo) }}
    env:
      DEP_TREE: ${{ needs.setup.outputs.dep_tree }}
    runs-on:
    - self-hosted
    - linux
    - hpc
    steps:
    - uses: ecmwf-actions/reusable-workflows/ci-hpc@v2
      with:
        github_user: ${{ secrets.BUILD_PACKAGE_HPC_GITHUB_USER }}
        github_token: ${{ secrets.GH_REPO_READ_TOKEN }}
        troika_user: ${{ secrets.HPC_CI_SSH_USER }}
        repository: ${{ matrix.owner_repo_ref }}
        build_config: ${{ matrix.config_path }}
        dependencies: ''
        python_dependencies: ''
        python_requirements: tests/downstream-ci-requirements.txt
  earthkit-meteo:
    name: earthkit-meteo
    needs:
    - setup
    if: ${{ (always() && !cancelled()) && contains(join(needs.*.result, ','), 'success') && needs.setup.outputs.earthkit-meteo && (inputs.earthkit-meteo) }}
    strategy:
      fail-fast: false
      matrix: ${{ fromJson(needs.setup.outputs.earthkit-meteo) }}
    env:
      DEP_TREE: ${{ needs.setup.outputs.dep_tree }}
    runs-on:
    - self-hosted
    - linux
    - hpc
    steps:
    - uses: ecmwf-actions/reusable-workflows/ci-hpc@v2
      with:
        github_user: ${{ secrets.BUILD_PACKAGE_HPC_GITHUB_USER }}
        github_token: ${{ secrets.GH_REPO_READ_TOKEN }}
        troika_user: ${{ secrets.HPC_CI_SSH_USER }}
        repository: ${{ matrix.owner_repo_ref }}
        build_config: ${{ matrix.config_path }}
        dependencies: ''
        python_dependencies: ''
        python_requirements: tests/downstream-ci-requirements.txt
  earthkit-regrid:
    name: earthkit-regrid
    needs:
    - setup
    if: ${{ (always() && !cancelled()) && contains(join(needs.*.result, ','), 'success') && needs.setup.outputs.earthkit-regrid && (inputs.earthkit-regrid) }}
    strategy:
      fail-fast: false
      matrix: ${{ fromJson(needs.setup.outputs.earthkit-regrid) }}
    env:
      DEP_TREE: ${{ needs.setup.outputs.dep_tree }}
    runs-on:
    - self-hosted
    - linux
    - hpc
    steps:
    - uses: ecmwf-actions/reusable-workflows/ci-hpc@v2
      with:
        github_user: ${{ secrets.BUILD_PACKAGE_HPC_GITHUB_USER }}
        github_token: ${{ secrets.GH_REPO_READ_TOKEN }}
        troika_user: ${{ secrets.HPC_CI_SSH_USER }}
        repository: ${{ matrix.owner_repo_ref }}
        build_config: ${{ matrix.config_path }}
        dependencies: ''
        python_dependencies: ''
        python_requirements: tests/downstream-ci-requirements.txt
  eccodes:
    name: eccodes
    needs:
    - setup
    if: ${{ (always() && !cancelled()) && contains(join(needs.*.result, ','), 'success') && needs.setup.outputs.eccodes && (inputs.eccodes) }}
    strategy:
      fail-fast: false
      matrix: ${{ fromJson(needs.setup.outputs.eccodes) }}
    env:
      DEP_TREE: ${{ needs.setup.outputs.dep_tree }}
    runs-on:
    - self-hosted
    - linux
    - hpc
    steps:
    - uses: ecmwf-actions/reusable-workflows/ci-hpc@v2
      with:
        github_user: ${{ secrets.BUILD_PACKAGE_HPC_GITHUB_USER }}
        github_token: ${{ secrets.GH_REPO_READ_TOKEN }}
        troika_user: ${{ secrets.HPC_CI_SSH_USER }}
        repository: ${{ matrix.owner_repo_ref }}
        build_config: ${{ matrix.config_path }}
        dependencies: ''
        python_dependencies: ''
  eccodes-python:
    name: eccodes-python
    needs:
    - eccodes
    - setup
    if: ${{ (always() && !cancelled()) && contains(join(needs.*.result, ','), 'success') && needs.setup.outputs.eccodes-python && (inputs.eccodes || inputs.eccodes-python) }}
    strategy:
      fail-fast: false
      matrix: ${{ fromJson(needs.setup.outputs.eccodes-python) }}
    env:
      DEP_TREE: ${{ needs.setup.outputs.dep_tree }}
    runs-on:
    - self-hosted
    - linux
    - hpc
    steps:
    - uses: ecmwf-actions/reusable-workflows/ci-hpc@v2
      with:
        github_user: ${{ secrets.BUILD_PACKAGE_HPC_GITHUB_USER }}
        github_token: ${{ secrets.GH_REPO_READ_TOKEN }}
        troika_user: ${{ secrets.HPC_CI_SSH_USER }}
        repository: ${{ matrix.owner_repo_ref }}
        build_config: ${{ matrix.config_path }}
        dependencies: ${{ inputs.eccodes }}
        python_dependencies: ''
  ecflow:
    name: ecflow
    needs:
    - setup
    if: ${{ (always() && !cancelled()) && contains(join(needs.*.result, ','), 'success') && needs.setup.outputs.ecflow && (inputs.ecflow) }}
    strategy:
      fail-fast: false
      matrix: ${{ fromJson(needs.setup.outputs.ecflow) }}
    env:
      DEP_TREE: ${{ needs.setup.outputs.dep_tree }}
    runs-on:
    - self-hosted
    - linux
    - hpc
    steps:
    - uses: ecmwf-actions/reusable-workflows/ci-hpc@v2
      with:
        github_user: ${{ secrets.BUILD_PACKAGE_HPC_GITHUB_USER }}
        github_token: ${{ secrets.GH_REPO_READ_TOKEN }}
        troika_user: ${{ secrets.HPC_CI_SSH_USER }}
        repository: ${{ matrix.owner_repo_ref }}
        build_config: ${{ matrix.config_path }}
        dependencies: ''
        python_dependencies: ''
  ecflow-light:
    name: ecflow-light
    needs:
    - eckit
    - setup
    if: ${{ (always() && !cancelled()) && contains(join(needs.*.result, ','), 'success') && needs.setup.outputs.ecflow-light && (inputs.eckit || inputs.ecflow-light) }}
    strategy:
      fail-fast: false
      matrix: ${{ fromJson(needs.setup.outputs.ecflow-light) }}
    env:
      DEP_TREE: ${{ needs.setup.outputs.dep_tree }}
    runs-on:
    - self-hosted
    - linux
    - hpc
    steps:
    - uses: ecmwf-actions/reusable-workflows/ci-hpc@v2
      with:
        github_user: ${{ secrets.BUILD_PACKAGE_HPC_GITHUB_USER }}
        github_token: ${{ secrets.GH_REPO_READ_TOKEN }}
        troika_user: ${{ secrets.HPC_CI_SSH_USER }}
        repository: ${{ matrix.owner_repo_ref }}
        build_config: ${{ matrix.config_path }}
        dependencies: ${{ inputs.eckit }}
        python_dependencies: ''
  eckit:
    name: eckit
    needs:
    - setup
    if: ${{ (always() && !cancelled()) && contains(join(needs.*.result, ','), 'success') && needs.setup.outputs.eckit && (inputs.eckit) }}
    strategy:
      fail-fast: false
      matrix: ${{ fromJson(needs.setup.outputs.eckit) }}
    env:
      DEP_TREE: ${{ needs.setup.outputs.dep_tree }}
    runs-on:
    - self-hosted
    - linux
    - hpc
    steps:
    - uses: ecmwf-actions/reusable-workflows/ci-hpc@v2
      with:
        github_user: ${{ secrets.BUILD_PACKAGE_HPC_GITHUB_USER }}
        github_token: ${{ secrets.GH_REPO_READ_TOKEN }}
        troika_user: ${{ secrets.HPC_CI_SSH_USER }}
        repository: ${{ matrix.owner_repo_ref }}
        build_config: ${{ matrix.config_path }}
        dependencies: ''
        python_dependencies: ''
  fckit:
    name: fckit
    needs:
    - eckit
    - setup
    if: ${{ (always() && !cancelled()) && contains(join(needs.*.result, ','), 'success') && needs.setup.outputs.fckit && (inputs.eckit || inputs.fckit) }}
    strategy:
      fail-fast: false
      matrix: ${{ fromJson(needs.setup.outputs.fckit) }}
    env:
      DEP_TREE: ${{ needs.setup.outputs.dep_tree }}
    runs-on:
    - self-hosted
    - linux
    - hpc
    steps:
    - uses: ecmwf-actions/reusable-workflows/ci-hpc@v2
      with:
        github_user: ${{ secrets.BUILD_PACKAGE_HPC_GITHUB_USER }}
        github_token: ${{ secrets.GH_REPO_READ_TOKEN }}
        troika_user: ${{ secrets.HPC_CI_SSH_USER }}
        repository: ${{ matrix.owner_repo_ref }}
        build_config: ${{ matrix.config_path }}
        dependencies: ${{ inputs.eckit }}
        python_dependencies: ''
  fdb:
    name: fdb
    needs:
    - metkit
    - eccodes
    - eckit
    - setup
    if: ${{ (always() && !cancelled()) && contains(join(needs.*.result, ','), 'success') && needs.setup.outputs.fdb && (inputs.metkit || inputs.eccodes || inputs.eckit || inputs.fdb) }}
    strategy:
      fail-fast: false
      matrix: ${{ fromJson(needs.setup.outputs.fdb) }}
    env:
      DEP_TREE: ${{ needs.setup.outputs.dep_tree }}
    runs-on:
    - self-hosted
    - linux
    - hpc
    steps:
    - uses: ecmwf-actions/reusable-workflows/ci-hpc@v2
      with:
        github_user: ${{ secrets.BUILD_PACKAGE_HPC_GITHUB_USER }}
        github_token: ${{ secrets.GH_REPO_READ_TOKEN }}
        troika_user: ${{ secrets.HPC_CI_SSH_USER }}
        repository: ${{ matrix.owner_repo_ref }}
        build_config: ${{ matrix.config_path }}
        dependencies: |-
          ${{ inputs.metkit }}
          ${{ inputs.eccodes }}
          ${{ inputs.eckit }}
        python_dependencies: ''
  metkit:
    name: metkit
    needs:
    - eccodes
    - eckit
    - setup
    if: ${{ (always() && !cancelled()) && contains(join(needs.*.result, ','), 'success') && needs.setup.outputs.metkit && (inputs.eccodes || inputs.eckit || inputs.metkit) }}
    strategy:
      fail-fast: false
      matrix: ${{ fromJson(needs.setup.outputs.metkit) }}
    env:
      DEP_TREE: ${{ needs.setup.outputs.dep_tree }}
    runs-on:
    - self-hosted
    - linux
    - hpc
    steps:
    - uses: ecmwf-actions/reusable-workflows/ci-hpc@v2
      with:
        github_user: ${{ secrets.BUILD_PACKAGE_HPC_GITHUB_USER }}
        github_token: ${{ secrets.GH_REPO_READ_TOKEN }}
        troika_user: ${{ secrets.HPC_CI_SSH_USER }}
        repository: ${{ matrix.owner_repo_ref }}
        build_config: ${{ matrix.config_path }}
        dependencies: |-
          ${{ inputs.eccodes }}
          ${{ inputs.eckit }}
        python_dependencies: ''
  mir:
    name: mir
    needs:
    - atlas
    - fckit
    - eckit
    - eccodes
    - setup
    if: ${{ (always() && !cancelled()) && contains(join(needs.*.result, ','), 'success') && needs.setup.outputs.mir && (inputs.atlas || inputs.fckit || inputs.eckit || inputs.eccodes || inputs.mir) }}
    strategy:
      fail-fast: false
      matrix: ${{ fromJson(needs.setup.outputs.mir) }}
    env:
      DEP_TREE: ${{ needs.setup.outputs.dep_tree }}
    runs-on:
    - self-hosted
    - linux
    - hpc
    steps:
    - uses: ecmwf-actions/reusable-workflows/ci-hpc@v2
      with:
        github_user: ${{ secrets.BUILD_PACKAGE_HPC_GITHUB_USER }}
        github_token: ${{ secrets.GH_REPO_READ_TOKEN }}
        troika_user: ${{ secrets.HPC_CI_SSH_USER }}
        repository: ${{ matrix.owner_repo_ref }}
        build_config: ${{ matrix.config_path }}
        dependencies: |-
          ${{ inputs.atlas }}
          ${{ inputs.fckit }}
          ${{ inputs.eckit }}
          ${{ inputs.eccodes }}
        python_dependencies: ''
  multiurl:
    name: multiurl
    needs:
    - setup
    if: ${{ (always() && !cancelled()) && contains(join(needs.*.result, ','), 'success') && needs.setup.outputs.multiurl && (inputs.multiurl) }}
    strategy:
      fail-fast: false
      matrix: ${{ fromJson(needs.setup.outputs.multiurl) }}
    env:
      DEP_TREE: ${{ needs.setup.outputs.dep_tree }}
    runs-on:
    - self-hosted
    - linux
    - hpc
    steps:
    - uses: ecmwf-actions/reusable-workflows/ci-hpc@v2
      with:
        github_user: ${{ secrets.BUILD_PACKAGE_HPC_GITHUB_USER }}
        github_token: ${{ secrets.GH_REPO_READ_TOKEN }}
        troika_user: ${{ secrets.HPC_CI_SSH_USER }}
        repository: ${{ matrix.owner_repo_ref }}
        build_config: ${{ matrix.config_path }}
        dependencies: ''
        python_dependencies: ''
  odc:
    name: odc
    needs:
    - eckit
    - setup
    if: ${{ (always() && !cancelled()) && contains(join(needs.*.result, ','), 'success') && needs.setup.outputs.odc && (inputs.eckit || inputs.odc) }}
    strategy:
      fail-fast: false
      matrix: ${{ fromJson(needs.setup.outputs.odc) }}
    env:
      DEP_TREE: ${{ needs.setup.outputs.dep_tree }}
    runs-on:
    - self-hosted
    - linux
    - hpc
    steps:
    - uses: ecmwf-actions/reusable-workflows/ci-hpc@v2
      with:
        github_user: ${{ secrets.BUILD_PACKAGE_HPC_GITHUB_USER }}
        github_token: ${{ secrets.GH_REPO_READ_TOKEN }}
        troika_user: ${{ secrets.HPC_CI_SSH_USER }}
        repository: ${{ matrix.owner_repo_ref }}
        build_config: ${{ matrix.config_path }}
        dependencies: ${{ inputs.eckit }}
        python_dependencies: ''
  pdbufr:
    name: pdbufr
    needs:
    - eccodes-python
    - eccodes
    - setup
    if: ${{ (always() && !cancelled()) && contains(join(needs.*.result, ','), 'success') && needs.setup.outputs.pdbufr && (inputs.eccodes-python || inputs.eccodes || inputs.pdbufr) }}
    strategy:
      fail-fast: false
      matrix: ${{ fromJson(needs.setup.outputs.pdbufr) }}
    env:
      DEP_TREE: ${{ needs.setup.outputs.dep_tree }}
    runs-on:
    - self-hosted
    - linux
    - hpc
    steps:
    - uses: ecmwf-actions/reusable-workflows/ci-hpc@v2
      with:
        github_user: ${{ secrets.BUILD_PACKAGE_HPC_GITHUB_USER }}
        github_token: ${{ secrets.GH_REPO_READ_TOKEN }}
        troika_user: ${{ secrets.HPC_CI_SSH_USER }}
        repository: ${{ matrix.owner_repo_ref }}
        build_config: ${{ matrix.config_path }}
        dependencies: ${{ inputs.eccodes }}
        python_dependencies: ${{ inputs.eccodes-python }}
        python_requirements: tests/downstream-ci-requirements.txt
  plume:
    name: plume
    needs:
    - atlas
    - fckit
    - eckit
    - setup
    if: ${{ (always() && !cancelled()) && contains(join(needs.*.result, ','), 'success') && needs.setup.outputs.plume && (inputs.atlas || inputs.fckit || inputs.eckit || inputs.plume) }}
    strategy:
      fail-fast: false
      matrix: ${{ fromJson(needs.setup.outputs.plume) }}
    env:
      DEP_TREE: ${{ needs.setup.outputs.dep_tree }}
    runs-on:
    - self-hosted
    - linux
    - hpc
    steps:
    - uses: ecmwf-actions/reusable-workflows/ci-hpc@v2
      with:
        github_user: ${{ secrets.BUILD_PACKAGE_HPC_GITHUB_USER }}
        github_token: ${{ secrets.GH_REPO_READ_TOKEN }}
        troika_user: ${{ secrets.HPC_CI_SSH_USER }}
        repository: ${{ matrix.owner_repo_ref }}
        build_config: ${{ matrix.config_path }}
        dependencies: |-
          ${{ inputs.atlas }}
          ${{ inputs.fckit }}
          ${{ inputs.eckit }}
        python_dependencies: ''
  pyfdb:
    name: pyfdb
    needs:
    - fdb
    - metkit
    - eccodes
    - eckit
    - setup
    if: ${{ (always() && !cancelled()) && contains(join(needs.*.result, ','), 'success') && needs.setup.outputs.pyfdb && (inputs.fdb || inputs.metkit || inputs.eccodes || inputs.eckit || inputs.pyfdb) }}
    strategy:
      fail-fast: false
      matrix: ${{ fromJson(needs.setup.outputs.pyfdb) }}
    env:
      DEP_TREE: ${{ needs.setup.outputs.dep_tree }}
    runs-on:
    - self-hosted
    - linux
    - hpc
    steps:
    - uses: ecmwf-actions/reusable-workflows/ci-hpc@v2
      with:
        github_user: ${{ secrets.BUILD_PACKAGE_HPC_GITHUB_USER }}
        github_token: ${{ secrets.GH_REPO_READ_TOKEN }}
        troika_user: ${{ secrets.HPC_CI_SSH_USER }}
        repository: ${{ matrix.owner_repo_ref }}
        build_config: ${{ matrix.config_path }}
        dependencies: |-
          ${{ inputs.fdb }}
          ${{ inputs.metkit }}
          ${{ inputs.eccodes }}
          ${{ inputs.eckit }}
        python_dependencies: ''
  pyodc:
    name: pyodc
    needs:
    - odc
    - eckit
    - setup
    if: ${{ (always() && !cancelled()) && contains(join(needs.*.result, ','), 'success') && needs.setup.outputs.pyodc && (inputs.odc || inputs.eckit || inputs.pyodc) }}
    strategy:
      fail-fast: false
      matrix: ${{ fromJson(needs.setup.outputs.pyodc) }}
    env:
      DEP_TREE: ${{ needs.setup.outputs.dep_tree }}
    runs-on:
    - self-hosted
    - linux
    - hpc
    steps:
    - uses: ecmwf-actions/reusable-workflows/ci-hpc@v2
      with:
        github_user: ${{ secrets.BUILD_PACKAGE_HPC_GITHUB_USER }}
        github_token: ${{ secrets.GH_REPO_READ_TOKEN }}
        troika_user: ${{ secrets.HPC_CI_SSH_USER }}
        repository: ${{ matrix.owner_repo_ref }}
        build_config: ${{ matrix.config_path }}
        dependencies: |-
          ${{ inputs.odc }}
          ${{ inputs.eckit }}
        python_dependencies: ''
  skinnywms:
    name: skinnywms
    needs:
    - setup
    if: ${{ (always() && !cancelled()) && contains(join(needs.*.result, ','), 'success') && needs.setup.outputs.skinnywms && (inputs.skinnywms) }}
    strategy:
      fail-fast: false
      matrix: ${{ fromJson(needs.setup.outputs.skinnywms) }}
    env:
      DEP_TREE: ${{ needs.setup.outputs.dep_tree }}
    runs-on:
    - self-hosted
    - linux
    - hpc
    steps:
    - uses: ecmwf-actions/reusable-workflows/ci-hpc@v2
      with:
        github_user: ${{ secrets.BUILD_PACKAGE_HPC_GITHUB_USER }}
        github_token: ${{ secrets.GH_REPO_READ_TOKEN }}
        troika_user: ${{ secrets.HPC_CI_SSH_USER }}
        repository: ${{ matrix.owner_repo_ref }}
        build_config: ${{ matrix.config_path }}
        dependencies: ''
        python_dependencies: ''
  thermofeel:
    name: thermofeel
    needs:
    - setup
    if: ${{ (always() && !cancelled()) && contains(join(needs.*.result, ','), 'success') && needs.setup.outputs.thermofeel && (inputs.thermofeel) }}
    strategy:
      fail-fast: false
      matrix: ${{ fromJson(needs.setup.outputs.thermofeel) }}
    env:
      DEP_TREE: ${{ needs.setup.outputs.dep_tree }}
    runs-on:
    - self-hosted
    - linux
    - hpc
    steps:
    - uses: ecmwf-actions/reusable-workflows/ci-hpc@v2
      with:
        github_user: ${{ secrets.BUILD_PACKAGE_HPC_GITHUB_USER }}
        github_token: ${{ secrets.GH_REPO_READ_TOKEN }}
        troika_user: ${{ secrets.HPC_CI_SSH_USER }}
        repository: ${{ matrix.owner_repo_ref }}
        build_config: ${{ matrix.config_path }}
        dependencies: ''
        python_dependencies: ''
<<<<<<< HEAD
  cascade:
    name: cascade
    needs:
    - setup
    if: ${{ (always() && !cancelled()) && contains(join(needs.*.result, ','), 'success') && needs.setup.outputs.cascade && (inputs.cascade) }}
    strategy:
      fail-fast: false
      matrix: ${{ fromJson(needs.setup.outputs.cascade) }}
=======
  troika:
    name: troika
    needs:
    - setup
    if: ${{ (always() && !cancelled()) && contains(join(needs.*.result, ','), 'success') && needs.setup.outputs.troika && (inputs.troika) }}
    strategy:
      fail-fast: false
      matrix: ${{ fromJson(needs.setup.outputs.troika) }}
>>>>>>> ca1cec2c
    env:
      DEP_TREE: ${{ needs.setup.outputs.dep_tree }}
    runs-on:
    - self-hosted
    - linux
    - hpc
    steps:
    - uses: ecmwf-actions/reusable-workflows/ci-hpc@v2
      with:
        github_user: ${{ secrets.BUILD_PACKAGE_HPC_GITHUB_USER }}
        github_token: ${{ secrets.GH_REPO_READ_TOKEN }}
        troika_user: ${{ secrets.HPC_CI_SSH_USER }}
        repository: ${{ matrix.owner_repo_ref }}
        build_config: ${{ matrix.config_path }}
        dependencies: ''
        python_dependencies: ''<|MERGE_RESOLUTION|>--- conflicted
+++ resolved
@@ -74,11 +74,7 @@
       thermofeel:
         required: false
         type: string
-<<<<<<< HEAD
-      cascade:
-=======
       troika:
->>>>>>> ca1cec2c
         required: false
         type: string
       skip_matrix_jobs:
@@ -114,11 +110,7 @@
       pyodc: ${{ steps.setup.outputs.pyodc }}
       skinnywms: ${{ steps.setup.outputs.skinnywms }}
       thermofeel: ${{ steps.setup.outputs.thermofeel }}
-<<<<<<< HEAD
-      cascade: ${{ steps.setup.outputs.cascade }}
-=======
       troika: ${{ steps.setup.outputs.troika }}
->>>>>>> ca1cec2c
       dep_tree: ${{ steps.setup.outputs.build_package_hpc_dep_tree }}
     steps:
     - name: checkout reusable wfs repo
@@ -299,21 +291,12 @@
             develop_branch: develop
             input: ${{ inputs.thermofeel }}
             optional_matrix: null
-<<<<<<< HEAD
-          ecmwf/cascade:
-            path: .github/ci-hpc-config.yml
-            python: true
-            master_branch: main
-            develop_branch: develop
-            input: ${{ inputs.cascade }}
-=======
           ecmwf/troika:
             path: .github/ci-hpc-config.yml
             python: true
             master_branch: master
             develop_branch: develop
             input: ${{ inputs.troika }}
->>>>>>> ca1cec2c
             optional_matrix: null
         SKIP_MATRIX_JOBS: ${{ inputs.skip_matrix_jobs }}
         PYTHON_VERSIONS: |+
@@ -1040,16 +1023,6 @@
         build_config: ${{ matrix.config_path }}
         dependencies: ''
         python_dependencies: ''
-<<<<<<< HEAD
-  cascade:
-    name: cascade
-    needs:
-    - setup
-    if: ${{ (always() && !cancelled()) && contains(join(needs.*.result, ','), 'success') && needs.setup.outputs.cascade && (inputs.cascade) }}
-    strategy:
-      fail-fast: false
-      matrix: ${{ fromJson(needs.setup.outputs.cascade) }}
-=======
   troika:
     name: troika
     needs:
@@ -1058,7 +1031,6 @@
     strategy:
       fail-fast: false
       matrix: ${{ fromJson(needs.setup.outputs.troika) }}
->>>>>>> ca1cec2c
     env:
       DEP_TREE: ${{ needs.setup.outputs.dep_tree }}
     runs-on:
