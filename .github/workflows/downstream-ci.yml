--- conflicted
+++ resolved
@@ -69,6 +69,7 @@
       earthkit-data:
         required: false
         type: string
+
 
 jobs:
   setup:
@@ -92,11 +93,8 @@
       trigger_repo: ${{ steps.setup.outputs.trigger_repo}}
       dep_tree: ${{ steps.setup.outputs.build_package_dep_tree }}
       ecflow: ${{ steps.setup.outputs.ecflow }}
-<<<<<<< HEAD
+      thermofeel: ${{ steps.setup.outputs.thermofeel }}
       earthkit-data: ${{ steps.setup.outputs.earthkit-data }}
-=======
-      thermofeel: ${{ steps.setup.outputs.thermofeel }}
->>>>>>> 552f04c4
     steps:
       - name: checkout reusable wfs repo
         uses: actions/checkout@v4
@@ -171,15 +169,13 @@
               master_branch: master
               develop_branch: master
               input: ${{ inputs.pdbufr }}
-<<<<<<< HEAD
             ecmwf/earthkit-data:
               path: .github/ci-config.yml
               python: true
               input: ${{ inputs.earthkit-data }}
-=======
+          PYTHON_VERSIONS: |
           SKIP_MATRIX_JOBS: |
             ${{ inputs.skip_matrix_jobs }}
->>>>>>> 552f04c4
           PYTHON_VERSIONS: |
             - "3.10"
           MATRIX: |
